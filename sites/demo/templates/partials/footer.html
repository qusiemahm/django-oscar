{% load i18n %}
<footer class="footer">
    <div class="container-fluid">
    {% block footer %}
        <ul class="footer-links"> 
            <li>
                <h3>
                    <a class="visible-phone pull-right" data-toggle="collapse" data-target=".footer-list-01"><i class="icon-plus"></i></a>
                    {% trans "About" %}
                </h3>
                <ul class="nav-collapse footer-list-01">
                    <li><a href="#">{% trans "All" %}</a></li>
                    <li><a href="#">{% trans "Gill" %}</a></li>
                    <li><a href="#">{% trans "Henro Lloyd" %}</a></li>
                    <li><a href="#">{% trans "Zhik" %}</a></li>
                    <li><a href="#">{% trans "Magic" %}</a></li>
                </ul>
            </li>
            <li>
<<<<<<< HEAD
                <h3>
                    <a class="visible-phone pull-right" data-toggle="collapse" data-target=".footer-list-02"><i class="icon-plus"></i></a>
                    {% trans "About" %}
                </h3>
                <ul class="nav-collapse footer-list-02">
                    <li><a href="#">{% trans "All" %}</a></li>
                    <li><a href="#">{% trans "Gill" %}</a></li>
                    <li><a href="#">{% trans "Henro Lloyd" %}</a></li>
                    <li><a href="#">{% trans "Zhik" %}</a></li>
                    <li><a href="#">{% trans "Magic" %}</a></li>
                </ul>
            </li>
            <li>
                <h3>
                    <a class="visible-phone pull-right" data-toggle="collapse" data-target=".footer-list-03"><i class="icon-plus"></i></a>
                    {% trans "About" %}
                </h3>
                <ul class="nav-collapse footer-list-03">
                    <li><a href="#">{% trans "All" %}</a></li>
                    <li><a href="#">{% trans "Gill" %}</a></li>
                    <li><a href="#">{% trans "Henro Lloyd" %}</a></li>
                    <li><a href="#">{% trans "Zhik" %}</a></li>
                    <li><a href="#">{% trans "Magic" %}</a></li>
                </ul>
            </li>
            <li>
                <h3>
                    <a class="visible-phone pull-right" data-toggle="collapse" data-target=".footer-list-04"><i class="icon-plus"></i></a>
                    {% trans "About" %}
                </h3>
                <ul class="nav-collapse footer-list-04">
                    <li><a href="#">{% trans "All" %}</a></li>
                    <li><a href="#">{% trans "Gill" %}</a></li>
                    <li><a href="#">{% trans "Henro Lloyd" %}</a></li>
                    <li><a href="#">{% trans "Zhik" %}</a></li>
                    <li><a href="#">{% trans "Magic" %}</a></li>
                </ul>
            </li>
            <li>
=======
>>>>>>> 129cf575
                <h3>{% trans "Contact us" %}</h3>
                <p>
                    {% trans "741 Swanston St," %} <br/> {% trans "Melbourne VIC 3000" %} <br/> 
                    <strong><i class="icon-mobile"></i>{% trans "1-800-424-1324" %}</strong>
                </p>
                <p class="social-icons">
                    <a href="#"><i class="icon-facebook"></i></a>
                    <a href="#"><i class="icon-twitter"></i></a>
                </p>
            </li>
        </ul>
    {% endblock %}
    </div>
    <div class="footer-disclaimer">
        <div class="container-fluid">
<<<<<<< HEAD
            <a href="#" class="site-by">Site by Tangent Snowball Australia</a>
            <p class="hidden-phone">
=======
            <a href="#" class="pull-right">{% trans "Site by Tangent Snowball Australia" %}</a>
            <p>
>>>>>>> 129cf575
                <a href="https://www.verisign.com.au" title="https://www.verisign.com.au" target="_blank"><i class="verisign"></i></a>
                <i class="credit-cards"></i>
            </p>
        </div>
    </div>
</footer><|MERGE_RESOLUTION|>--- conflicted
+++ resolved
@@ -17,48 +17,6 @@
                 </ul>
             </li>
             <li>
-<<<<<<< HEAD
-                <h3>
-                    <a class="visible-phone pull-right" data-toggle="collapse" data-target=".footer-list-02"><i class="icon-plus"></i></a>
-                    {% trans "About" %}
-                </h3>
-                <ul class="nav-collapse footer-list-02">
-                    <li><a href="#">{% trans "All" %}</a></li>
-                    <li><a href="#">{% trans "Gill" %}</a></li>
-                    <li><a href="#">{% trans "Henro Lloyd" %}</a></li>
-                    <li><a href="#">{% trans "Zhik" %}</a></li>
-                    <li><a href="#">{% trans "Magic" %}</a></li>
-                </ul>
-            </li>
-            <li>
-                <h3>
-                    <a class="visible-phone pull-right" data-toggle="collapse" data-target=".footer-list-03"><i class="icon-plus"></i></a>
-                    {% trans "About" %}
-                </h3>
-                <ul class="nav-collapse footer-list-03">
-                    <li><a href="#">{% trans "All" %}</a></li>
-                    <li><a href="#">{% trans "Gill" %}</a></li>
-                    <li><a href="#">{% trans "Henro Lloyd" %}</a></li>
-                    <li><a href="#">{% trans "Zhik" %}</a></li>
-                    <li><a href="#">{% trans "Magic" %}</a></li>
-                </ul>
-            </li>
-            <li>
-                <h3>
-                    <a class="visible-phone pull-right" data-toggle="collapse" data-target=".footer-list-04"><i class="icon-plus"></i></a>
-                    {% trans "About" %}
-                </h3>
-                <ul class="nav-collapse footer-list-04">
-                    <li><a href="#">{% trans "All" %}</a></li>
-                    <li><a href="#">{% trans "Gill" %}</a></li>
-                    <li><a href="#">{% trans "Henro Lloyd" %}</a></li>
-                    <li><a href="#">{% trans "Zhik" %}</a></li>
-                    <li><a href="#">{% trans "Magic" %}</a></li>
-                </ul>
-            </li>
-            <li>
-=======
->>>>>>> 129cf575
                 <h3>{% trans "Contact us" %}</h3>
                 <p>
                     {% trans "741 Swanston St," %} <br/> {% trans "Melbourne VIC 3000" %} <br/> 
@@ -74,13 +32,8 @@
     </div>
     <div class="footer-disclaimer">
         <div class="container-fluid">
-<<<<<<< HEAD
-            <a href="#" class="site-by">Site by Tangent Snowball Australia</a>
+            <a href="#" class="pull-right">{% trans "Site by Tangent Snowball Australia" %}</a>
             <p class="hidden-phone">
-=======
-            <a href="#" class="pull-right">{% trans "Site by Tangent Snowball Australia" %}</a>
-            <p>
->>>>>>> 129cf575
                 <a href="https://www.verisign.com.au" title="https://www.verisign.com.au" target="_blank"><i class="verisign"></i></a>
                 <i class="credit-cards"></i>
             </p>
