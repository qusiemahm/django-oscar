--- conflicted
+++ resolved
@@ -1,10 +1,6 @@
 from django.conf import settings
-<<<<<<< HEAD
 from django.contrib import messages
-from django.core.signing import Signer, BadSignature
-=======
 from django.core.signing import BadSignature, Signer
->>>>>>> 9a043dbb
 from django.utils.functional import SimpleLazyObject, empty
 from django.utils.translation import ugettext_lazy as _
 
