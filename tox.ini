# Tox (http://tox.testrun.org/) is a tool for running tests
# in multiple virtualenvs. This configuration file will run the
# test suite on all supported python versions. To use it, "pip install tox"
# and then run "tox" from this directory.

[tox]
envlist = py26-1.4, py27-1.4, py26-1.5, py27-1.5, py26-1.6, py27-1.6

[testenv]
commands = python runtests.py []

[testenv:py26-1.4]
basepython = python2.6
deps = -r{toxinidir}/requirements.txt
       django==1.4.10

[testenv:py27-1.4]
basepython = python2.7
deps = -r{toxinidir}/requirements.txt
       django==1.4.10

[testenv:py26-1.5]
basepython = python2.6
deps = -r{toxinidir}/requirements.txt
       django==1.5.5

[testenv:py27-1.5]
basepython = python2.7
deps = -r{toxinidir}/requirements.txt
<<<<<<< HEAD
       django==1.5.5
=======
       django==1.5.4

[testenv:py26-1.6]
basepython = python2.6
deps = -r{toxinidir}/requirements.txt
       https://www.djangoproject.com/download/1.6c1/tarball/

[testenv:py27-1.6]
basepython = python2.7
deps = -r{toxinidir}/requirements.txt
       https://www.djangoproject.com/download/1.6c1/tarball/
>>>>>>> 9265b645
<|MERGE_RESOLUTION|>--- conflicted
+++ resolved
@@ -27,18 +27,14 @@
 [testenv:py27-1.5]
 basepython = python2.7
 deps = -r{toxinidir}/requirements.txt
-<<<<<<< HEAD
        django==1.5.5
-=======
-       django==1.5.4
 
 [testenv:py26-1.6]
 basepython = python2.6
 deps = -r{toxinidir}/requirements.txt
-       https://www.djangoproject.com/download/1.6c1/tarball/
+       django==1.6
 
 [testenv:py27-1.6]
 basepython = python2.7
 deps = -r{toxinidir}/requirements.txt
-       https://www.djangoproject.com/download/1.6c1/tarball/
->>>>>>> 9265b645
+       django==1.6