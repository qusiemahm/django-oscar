--- conflicted
+++ resolved
@@ -20,6 +20,7 @@
 import_module('order.models', ['Order', 'Line', 'ShippingEvent', 'ShippingEventQuantity', 
                                'ShippingEventType', 'PaymentEvent', 'PaymentEventType', 'OrderNote'], locals())
 import_module('order_management.forms', ['SimpleSearch'], locals())
+
 
 class OrderListView(ListView):
     u"""A list of orders"""
@@ -68,28 +69,17 @@
         u"""Return an order object or a 404"""
         return get_object_or_404(Order, number=self.kwargs['order_number'])
     
-<<<<<<< HEAD
-    def handle_GET(self, order):
-        shipping_options = ShippingEventType._default_manager.all()
-        payment_options = PaymentEventType._default_manager.all()
-        self.response = TemplateResponse(self.request, self.template_file, {'order': self.get_model(),
-                                                                            'shipping_options': shipping_options,
-                                                                            'payment_options': payment_options})
-        
-    def handle_POST(self, order):
-=======
     def get_context_data(self, **kwargs):
         context = super(OrderView, self).get_context_data(**kwargs)
         context['shipping_options'] = ShippingEventType._default_manager.all()
         context['payment_options'] = PaymentEventType._default_manager.all()
         return context
-    
+      
     def post(self, request, *args, **kwargs):
         order = self.get_object()
->>>>>>> b2b46fee
         self.response = HttpResponseRedirect(reverse('oscar-order-management-order', kwargs={'order_number': order.number}))
         return super(OrderView, self).post(request, *args, **kwargs)
-    
+   
     def do_create_order_event(self, order):
         self.create_shipping_event(order, order.lines.all())
         
