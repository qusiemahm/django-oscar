from django import forms
from django.core.exceptions import ValidationError, MultipleObjectsReturned
from django.forms.models import inlineformset_factory, BaseInlineFormSet
from django.db.models import get_model
from django.utils.translation import ugettext_lazy as _
from treebeard.forms import MoveNodeForm, movenodeform_factory

from oscar.core.utils import slugify
from oscar.core.loading import get_class
from oscar.forms.widgets import ImageInput

Product = get_model('catalogue', 'Product')
Category = get_model('catalogue', 'Category')
StockRecord = get_model('partner', 'StockRecord')
Partner = get_model('partner', 'Partner')
ProductAttributeValue = get_model('catalogue', 'ProductAttributeValue')
ProductCategory = get_model('catalogue', 'ProductCategory')
ProductImage = get_model('catalogue', 'ProductImage')
ProductRecommendation = get_model('catalogue', 'ProductRecommendation')
ProductSelect = get_class('dashboard.catalogue.widgets', 'ProductSelect')
ProductSelectMultiple = get_class('dashboard.catalogue.widgets',
                                  'ProductSelectMultiple')


class BaseCategoryForm(MoveNodeForm):

    def clean(self):
        cleaned_data = super(BaseCategoryForm, self).clean()

        name = cleaned_data.get('name')
        ref_node_pk = cleaned_data.get('_ref_node_id')
        pos = cleaned_data.get('_position')

        if name and self.is_slug_conflicting(name, ref_node_pk, pos):
            raise forms.ValidationError(
                _('Category with the given path already exists.'))
        return cleaned_data

    def is_slug_conflicting(self, name, ref_node_pk, position):
        # determine parent
        if ref_node_pk:
            ref_category = Category.objects.get(pk=ref_node_pk)
            if position == 'first-child':
                parent = ref_category
            else:
                parent = ref_category.get_parent()
        else:
            parent = None

        # build full slug
        slug_prefix = ''
        if parent:
            slug_prefix = (parent.slug + Category._slug_separator)
        slug = '%s%s' % (slug_prefix, slugify(name))

        # check if slug is conflicting
        try:
            category = Category.objects.get(slug=slug)
        except Category.DoesNotExist:
            pass
        else:
            if category.pk != self.instance.pk:
                return True
        return False

CategoryForm = movenodeform_factory(Category, form=BaseCategoryForm)


class ProductSearchForm(forms.Form):
    upc = forms.CharField(max_length=16, required=False, label=_('UPC'))
    title = forms.CharField(max_length=255, required=False, label=_('Title'))


class StockRecordForm(forms.ModelForm):

    def __init__(self, product_class, user, *args, **kwargs):
        # The user kwarg is not used by stock StockRecordForm. We pass it
        # anyway in case one wishes to customise the partner queryset
        self.user = user
        super(StockRecordForm, self).__init__(*args, **kwargs)

        # If not tracking stock, we hide the fields
        if not product_class.track_stock:
            del self.fields['num_in_stock']
            del self.fields['low_stock_threshold']
        else:
            self.fields['price_excl_tax'].required = True
            self.fields['num_in_stock'].required = True

    class Meta:
        model = StockRecord
        exclude = ('product', 'num_allocated')


BaseStockRecordFormSet = inlineformset_factory(
    Product, StockRecord, form=StockRecordForm, extra=1)


class StockRecordFormSet(BaseStockRecordFormSet):

    def __init__(self, product_class, user, *args, **kwargs):
        self.user = user
        self.require_user_stockrecord = not user.is_staff
        self.product_class = product_class
        super(StockRecordFormSet, self).__init__(*args, **kwargs)
        self.set_initial_data()

    def set_initial_data(self):
        """
        If user has only one partner associated, set the first
        stock record's partner to it. Can't pre-select for staff users as
        they're allowed to save a product without a stock record.

        This is intentionally done after calling __init__ as passing initial
        data to __init__ creates a form for each list item. So depending on
        whether we can pre-select the partner or not, we'd end up with 1 or 2
        forms for an unbound form.
        """
        if self.require_user_stockrecord:
            try:
                user_partner = self.user.partners.get()
            except (Partner.DoesNotExist, MultipleObjectsReturned):
                pass
            else:
                partner_field = self.forms[0].fields.get('partner', None)
                if partner_field and partner_field.initial is None:
                    partner_field.initial = user_partner

    def _construct_form(self, i, **kwargs):
        kwargs['product_class'] = self.product_class
        kwargs['user'] = self.user
        return super(StockRecordFormSet, self)._construct_form(
            i, **kwargs)

    def clean(self):
        """
        If the user isn't a staff user, this validation ensures that at least
        one stock record's partner is associated with a users partners.
        """
        if any(self.errors):
            return
        if self.require_user_stockrecord:
            stockrecord_partners = set([form.cleaned_data.get('partner', None)
                                        for form in self.forms])
            user_partners = set(self.user.partners.all())
            if not user_partners & stockrecord_partners:
                raise ValidationError(_("At least one stock record must be set"
                                        " to a partner that you're associated"
                                        " with."))



def _attr_text_field(attribute):
    return forms.CharField(label=attribute.name,
                           required=attribute.required)


def _attr_textarea_field(attribute):
    return forms.CharField(label=attribute.name,
                           widget=forms.Textarea(),
                           required=attribute.required)


def _attr_integer_field(attribute):
    return forms.IntegerField(label=attribute.name,
                              required=attribute.required)


def _attr_boolean_field(attribute):
    return forms.BooleanField(label=attribute.name,
                              required=attribute.required)


def _attr_float_field(attribute):
    return forms.FloatField(label=attribute.name,
                            required=attribute.required)


def _attr_date_field(attribute):
    return forms.DateField(label=attribute.name,
                           required=attribute.required,
                           widget=forms.widgets.DateInput)


def _attr_option_field(attribute):
    return forms.ModelChoiceField(
        label=attribute.name,
        required=attribute.required,
        queryset=attribute.option_group.options.all())


def _attr_multi_option_field(attribute):
    return forms.ModelMultipleChoiceField(
        label=attribute.name,
        required=attribute.required,
        queryset=attribute.option_group.options.all())


def _attr_entity_field(attribute):
    return forms.ModelChoiceField(
        label=attribute.name,
        required=attribute.required,
        queryset=attribute.entity_type.entities.all())


def _attr_numeric_field(attribute):
    return forms.FloatField(label=attribute.name,
                            required=attribute.required)


def _attr_file_field(attribute):
    return forms.FileField(
        label=attribute.name, required=attribute.required)


def _attr_image_field(attribute):
    return forms.ImageField(
        label=attribute.name, required=attribute.required)


class ProductForm(forms.ModelForm):

    # We need a special field to distinguish between group and standalone
    # products.  It's impossible to tell when the product is first created.
    # This is quite clunky but will be replaced when #693 is complete.
    is_group = forms.BooleanField(
        label=_("Is group product?"),
        required=False,
        help_text=_(
            "Check this if this product is a group/parent product "
            "that has variants (eg different sizes/colours available)"))

    FIELD_FACTORIES = {
        "text": _attr_text_field,
        "richtext": _attr_textarea_field,
        "integer": _attr_integer_field,
        "boolean": _attr_boolean_field,
        "float": _attr_float_field,
        "date": _attr_date_field,
        "option": _attr_option_field,
        "multi_option": _attr_multi_option_field,
        "entity": _attr_entity_field,
        "numeric": _attr_numeric_field,
        "file": _attr_file_field,
        "image": _attr_image_field,
    }

    class Meta:
        model = Product
        exclude = ('slug', 'status', 'score', 'product_class',
                   'recommended_products', 'product_options',
                   'attributes', 'categories')
        widgets = {
            'parent': ProductSelect,
            'related_products': ProductSelectMultiple,
        }

    def __init__(self, product_class, data=None, *args, **kwargs):
        self.product_class = product_class
        self.set_initial_attribute_values(kwargs)
        super(ProductForm, self).__init__(data, *args, **kwargs)

        # Set the initial value of the is_group field.  This isn't watertight:
        # if the product is intended to be a parent product but doesn't have
        # any variants then we can't distinguish it from a standalone product
        # and this checkbox won't have the right value.  This will be addressed
        # in #693
        instance = kwargs.get('instance', None)
        if instance:
            self.fields['is_group'].initial = instance.is_group

        # This is quite nasty.  We use the raw posted data to determine if the
        # product is a group product, as this changes the validation rules we
        # want to apply.
        is_parent = data and data.get('is_group', '') == 'on'
        self.add_attribute_fields(is_parent)

        related_products = self.fields.get('related_products', None)
        parent = self.fields.get('parent', None)

        if parent is not None:
            parent.queryset = self.get_parent_products_queryset()
        if related_products is not None:
            related_products.queryset = self.get_related_products_queryset()
        if 'title' in self.fields:
            self.fields['title'].widget = forms.TextInput(
                attrs={'autocomplete': 'off'})

    def set_initial_attribute_values(self, kwargs):
        if kwargs.get('instance', None) is None:
            return
        if 'initial' not in kwargs:
            kwargs['initial'] = {}
        for attribute in self.product_class.attributes.all():
            try:
                value = kwargs['instance'].attribute_values.get(
                    attribute=attribute).value
            except ProductAttributeValue.DoesNotExist:
                pass
            else:
                kwargs['initial']['attr_%s' % attribute.code] = value

    def add_attribute_fields(self, is_parent=False):
        for attribute in self.product_class.attributes.all():
<<<<<<< HEAD
            self.fields['attr_%s' % attribute.code] \
                = self.get_attribute_field(attribute)
=======
            self.fields['attr_%s' % attribute.code] = \
                    self.get_attribute_field(attribute)
            # Attributes are not required for a parent product
            if is_parent:
                self.fields['attr_%s' % attribute.code].required = False
>>>>>>> b62f8ae7

    def get_attribute_field(self, attribute):
        return self.FIELD_FACTORIES[attribute.type](attribute)

    def get_related_products_queryset(self):
        return Product.browsable.order_by('title')

    def get_parent_products_queryset(self):
        """
        :return: Canonical products excluding this product
        """
        # Not using Product.browsable because a deployment might override
        # that manager to respect a status field or such like
        queryset = Product._default_manager.filter(parent=None)
        if self.instance.pk is not None:
            # Prevent selecting itself as parent
            queryset = queryset.exclude(pk=self.instance.pk)
        return queryset

    def save(self):
        object = super(ProductForm, self).save(commit=False)
        object.product_class = self.product_class
        for attribute in self.product_class.attributes.all():
            value = self.cleaned_data['attr_%s' % attribute.code]
            setattr(object.attr, attribute.code, value)
        if not object.upc:
            object.upc = None

        if self.cleaned_data['is_group']:
            # Don't validate attributes for parent products
            object.save(validate_attributes=False)
        else:
            object.save()
        self.save_m2m()
        return object

    def clean(self):
        data = self.cleaned_data
        if 'parent' not in data and not data['title']:
            raise forms.ValidationError(_("This field is required"))
        elif 'parent' in data and data['parent'] is None and not data['title']:
            raise forms.ValidationError(_("Parent products must have a title"))
        # Calling the clean() method of BaseForm here is required to apply
        # checks for 'unique' field. This prevents e.g. the UPC field from
        # raising a DatabaseError.
        return super(ProductForm, self).clean()


class StockAlertSearchForm(forms.Form):
    status = forms.CharField(label=_('Status'))


class ProductCategoryForm(forms.ModelForm):

    class Meta:
        model = ProductCategory


class BaseProductCategoryFormSet(BaseInlineFormSet):

    def clean(self):
        if self.instance.is_top_level and self.get_num_categories() == 0:
            raise forms.ValidationError(
                _("A top-level product must have at least one category"))
        if self.instance.is_variant and self.get_num_categories() > 0:
            raise forms.ValidationError(
                _("A variant product should not have categories"))

    def get_num_categories(self):
        num_categories = 0
        for i in range(0, self.total_form_count()):
            form = self.forms[i]
            if (hasattr(form, 'cleaned_data')
                    and form.cleaned_data.get('category', None)
                    and not form.cleaned_data.get('DELETE', False)):
                num_categories += 1
        return num_categories


ProductCategoryFormSet = inlineformset_factory(
    Product, ProductCategory, form=ProductCategoryForm,
    formset=BaseProductCategoryFormSet, fields=('category',), extra=1,
    can_delete=False)


class ProductImageForm(forms.ModelForm):
    class Meta:
        model = ProductImage
        exclude = ('display_order',)
        # use ImageInput widget to create HTML displaying the
        # actual uploaded image and providing the upload dialog
        # when clicking on the actual image.
        widgets = {
            'original': ImageInput(),
        }

    def save(self, *args, **kwargs):
        # We infer the display order of the image based on the order of the
        # image fields within the formset.
        kwargs['commit'] = False
        obj = super(ProductImageForm, self).save(*args, **kwargs)
        obj.display_order = self.get_display_order()
        obj.save()
        return obj

    def get_display_order(self):
        return self.prefix.split('-').pop()


ProductImageFormSet = inlineformset_factory(
    Product, ProductImage, form=ProductImageForm, extra=2)


class ProductRecommendationForm(forms.ModelForm):
    class Meta:
        model = ProductRecommendation
        widgets = {
            'recommendation': ProductSelect,
        }


ProductRecommendationFormSet = inlineformset_factory(
    Product, ProductRecommendation, form=ProductRecommendationForm,
    extra=5, fk_name="primary")<|MERGE_RESOLUTION|>--- conflicted
+++ resolved
@@ -302,16 +302,11 @@
 
     def add_attribute_fields(self, is_parent=False):
         for attribute in self.product_class.attributes.all():
-<<<<<<< HEAD
             self.fields['attr_%s' % attribute.code] \
                 = self.get_attribute_field(attribute)
-=======
-            self.fields['attr_%s' % attribute.code] = \
-                    self.get_attribute_field(attribute)
             # Attributes are not required for a parent product
             if is_parent:
                 self.fields['attr_%s' % attribute.code].required = False
->>>>>>> b62f8ae7
 
     def get_attribute_field(self, attribute):
         return self.FIELD_FACTORIES[attribute.type](attribute)
