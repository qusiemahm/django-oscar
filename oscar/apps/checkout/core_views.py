from django.http import HttpResponse, Http404, HttpResponseRedirect, HttpResponseBadRequest
from django.contrib import messages
from django.core.urlresolvers import reverse

from oscar.core.loading import import_module
import_module('basket.factory', ['BasketFactory'], locals())
import_module('checkout.calculators', ['OrderTotalCalculator'], locals())
import_module('order.models', ['Order', 'ShippingAddress'], locals())
import_module('checkout.utils', ['ProgressChecker', 'CheckoutSessionData'], locals())
import_module('address.models', ['UserAddress'], locals())

def prev_steps_must_be_complete(view_fn):
    u"""
    Decorator fn for checking that previous steps of the checkout
    are complete.
    
    The completed steps (identified by URL-names) are stored in the session.
    If this fails, then we redirect to the next uncompleted step.
    """
    def _view_wrapper(self, request, *args, **kwargs):
        checker = ProgressChecker()
        if not checker.are_previous_steps_complete(request):
            messages.error(request, "You must complete this step of the checkout first")
            url_name = checker.get_next_step(request)
            return HttpResponseRedirect(reverse(url_name))
        return view_fn(self, request, *args, **kwargs)
    return _view_wrapper

def basket_required(view_fn):
    def _view_wrapper(self, request, *args, **kwargs):
        basket = BasketFactory().get_open_basket(request)
        if not basket:
            messages.error(request, "You must add some products to your basket before checking out")
            return HttpResponseRedirect(reverse('oscar-basket'))
        return view_fn(self, request, *args, **kwargs)
    return _view_wrapper

def mark_step_as_complete(request):
    u""" 
    Convenience function for marking a checkout page
    as complete.
    """
    ProgressChecker().step_complete(request)
    
<<<<<<< HEAD
=======
def mark_step_as_complete(request):
    u""" 
    Convenience function for marking a checkout page
    as complete.
    """
    ProgressChecker().step_complete(request)
    
>>>>>>> 599c9b4e
def get_next_step(request):
    return ProgressChecker().get_next_step(request)    
    

class CheckoutView(object):
    u"""
    Top-level superclass for all checkout view classes
    """
    
    def __init__(self, template_file=None):
        if template_file:
            self.template_file = template_file
        
    @basket_required
    @prev_steps_must_be_complete
    def __call__(self, request):
        u"""
        We forward request handling to the appropriate method
        based on the HTTP method.
        """
        
        # Set up the instance variables that are needed to place an order
        self.request = request
        self.co_data = CheckoutSessionData(request)
        self.basket = BasketFactory().get_open_basket(self.request)
        
        # Set up template context that is available to every view
        method = self.co_data.shipping_method()
        if method:
            method.set_basket(self.basket)
        
        self.context = {'basket': self.basket,
                        'order_total': self.get_order_total(method),
                        'shipping_addr': self.get_shipping_address()}
        self.set_shipping_context(method)
        self.set_payment_context()
        
        if request.method == 'POST':
            response = self.handle_POST()
        elif request.method == 'GET':
            response = self.handle_GET()
        else:
            response = HttpResponseBadRequest()
        return response
    
    def set_shipping_context(self, method):
        if method:
            self.context['method'] = method
            self.context['shipping_total_excl_tax'] = method.basket_charge_excl_tax()
            self.context['shipping_total_incl_tax'] = method.basket_charge_incl_tax()
            
    def set_payment_context(self):
        method = self.co_data.payment_method()
        if method:
            self.context['payment_method'] = method
    
    def handle_GET(self):
        u"""
        Default behaviour is to set step as complete and redirect
        to the next step.
        """ 
        return self.get_success_response()
    
    def get_order_total(self, shipping_method):
        calc = OrderTotalCalculator(self.request)
        return calc.order_total_incl_tax(self.basket, shipping_method)
    
    def get_shipping_address(self):
        # Load address data into a blank address model
        addr_data = self.co_data.new_address_fields()
        if addr_data:
            return ShippingAddress(**addr_data)
        addr_id = self.co_data.user_address_id()
        if addr_id:
            try:
                return UserAddress._default_manager.get(pk=addr_id)
            except UserAddress.DoesNotExist:
                # This can happen if you reset all your tables and you still have
                # session data that refers to addresses that no longer exist
                pass
        return None
    
    def get_success_response(self):
        u"""
        Returns the appropriate redirect response if a checkout
        step has been successfully passed.
        """
        mark_step_as_complete(self.request)
        return HttpResponseRedirect(reverse(get_next_step(self.request)))
    
    def handle_POST(self):
        pass<|MERGE_RESOLUTION|>--- conflicted
+++ resolved
@@ -42,16 +42,6 @@
     """
     ProgressChecker().step_complete(request)
     
-<<<<<<< HEAD
-=======
-def mark_step_as_complete(request):
-    u""" 
-    Convenience function for marking a checkout page
-    as complete.
-    """
-    ProgressChecker().step_complete(request)
-    
->>>>>>> 599c9b4e
 def get_next_step(request):
     return ProgressChecker().get_next_step(request)    
     
