from decimal import Decimal
import logging

from django.conf import settings
from django.http import HttpResponse, Http404, HttpResponseRedirect, HttpResponseBadRequest
from django.template import RequestContext
from django.shortcuts import get_object_or_404
from django.core.urlresolvers import reverse
from django.forms import ModelForm
from django.contrib import messages
from django.core.urlresolvers import resolve
from django.core.exceptions import ObjectDoesNotExist
from django.utils.translation import ugettext as _
from django.template.response import TemplateResponse

<<<<<<< HEAD
from django.contrib.auth.decorators import login_required
from django.utils.decorators import method_decorator

from django.views.generic import TemplateView

from oscar.view.generic import ModelView
=======
>>>>>>> b2b46fee
from oscar.core.loading import import_module

import_module('checkout.forms', ['ShippingAddressForm'], locals())
import_module('checkout.calculators', ['OrderTotalCalculator'], locals())
import_module('checkout.utils', ['ProgressChecker', 'CheckoutSessionData'], locals())
import_module('checkout.signals', ['pre_payment', 'post_payment'], locals())
import_module('checkout.core_views', ['CheckoutView'], locals())
import_module('order.models', ['Order', 'ShippingAddress'], locals())
import_module('order.utils', ['OrderNumberGenerator', 'OrderCreator'], locals())
import_module('address.models', ['UserAddress'], locals())
import_module('shipping.repository', ['Repository'], locals())

logger = logging.getLogger('oscar.checkout')
    
class IndexView(TemplateView):
    template_name = 'oscar/checkout/gateway.html'
    
    def get(self, request, *args, **kwargs):
        if request.user.is_authenticated():
            return HttpResponseRedirect(reverse('oscar-checkout-shipping-address'))
        return super(IndexView, self).get(request, *args, **kwargs)


class ShippingAddressView(CheckoutView):
    template_file = 'oscar/checkout/shipping_address.html'
    
    def handle_POST(self):
        if self.request.user.is_authenticated and 'address_id' in self.request.POST:
            address = UserAddress._default_manager.get(pk=self.request.POST['address_id'])
            if 'action' in self.request.POST and self.request.POST['action'] == 'ship_to':
                # User has selected a previous address to ship to
                self.co_data.ship_to_user_address(address)
                return self.get_success_response()
            elif 'action' in self.request.POST and self.request.POST['action'] == 'delete':
                address.delete()
                messages.info(self.request, "Address deleted from your address book")
                return HttpResponseRedirect(reverse('oscar-checkout-shipping-method'))
            else:
                return HttpResponseBadRequest()
        else:
            form = ShippingAddressForm(self.request.POST)
            if form.is_valid():
                # Address data is valid - store in session and redirect to next step.
                self.co_data.ship_to_new_address(form.clean())
                return self.get_success_response()
            return self.handle_GET(form)
        
    def handle_GET(self, form=None):
        if not form:
            addr_fields = self.co_data.new_address_fields()
            if addr_fields:
                form = ShippingAddressForm(addr_fields)
            else:
                form = ShippingAddressForm()
        self.context['form'] = form
    
        # Look up address book data
        if self.request.user.is_authenticated():
            self.context['addresses'] = UserAddress._default_manager.filter(user=self.request.user)
        
        return TemplateResponse(self.request, self.template_file, self.context)
    
    
class ShippingMethodView(CheckoutView):
    u"""
    Shipping methods are domain-specific and so need implementing in a 
    subclass of this class.
    """
    template_file = 'oscar/checkout/shipping_methods.html';
    
    def handle_GET(self):
        methods = self.get_available_shipping_methods()
        if len(methods) == 1:
            # Only one method - set this and redirect onto the next step
            self.co_data.use_shipping_method(methods[0].code)
            return self.get_success_response()
        
        self.context['methods'] = methods
        return TemplateResponse(self.request, self.template_file, self.context)
    
    def get_shipping_methods_for_basket(self, basket):
        u"""Return available shipping methods for a basket"""
        return shipping_models.Method.objects.all()

    def get_available_shipping_methods(self):
        u"""
        Returns all applicable shipping method objects
        for a given basket.
        """ 
        repo = Repository()
        return repo.get_shipping_methods(self.request.user, self.basket, self.get_shipping_address())
    
    def handle_POST(self):
        method_code = self.request.POST['method_code']
        self.co_data.use_shipping_method(method_code)
        return self.get_success_response()
        

class PaymentMethodView(CheckoutView):
    u"""
    View for a user to choose which payment method(s) they want to use.
    
    This would include setting allocations if payment is to be split
    between multiple sources.
    """
    pass


class OrderPreviewView(CheckoutView):
    """
    View a preview of the order before submitting.
    """
    
    template_file = 'oscar/checkout/preview.html'
    
    def handle_GET(self):
        self.mark_step_as_complete(self.request)
        return TemplateResponse(self.request, self.template_file, self.context)


class PaymentDetailsView(CheckoutView):
    u"""
    For taking the details of payment and creating the order
    
    The class is deliberately split into fine-grained method, responsible for only one
    thing.  This is to make it easier to subclass and override just one component of
    functionality.
    """

    # Any payment sources should be added to this list as part of the
    # _handle_payment method.  If the order is placed successfully, then
    # they will be persisted.
    payment_sources = []

    def handle_GET(self):
        """
        This method needs to be overridden if there are any payment details
        to be taken from the user, such as a bankcard.
        """
        return self.handle_POST()
    
    def handle_POST(self):
        """
        This method is designed to be overridden by subclasses which will
        validate the forms from the payment details page.  If the forms are valid
        then the method can call submit()."""
        return self.submit()
    
    def submit(self):
        # We generate the order number first as this will be used
        # in payment requests (ie before the order model has been 
        # created).
        order_number = self.generate_order_number(self.basket)
        logger.info(_("Submitting order #%s" % order_number))
        
        # We freeze the basket to prevent it being modified once the payment
        # process has started.  If your payment fails, then the basket will
        # need to be "unfrozen".
        self.basket.freeze()
        
        # Calculate totals
        calc = OrderTotalCalculator(self.request)
        shipping_method = self.get_shipping_method(self.basket)
        total_incl_tax = calc.order_total_incl_tax(self.basket, shipping_method)
        total_excl_tax = calc.order_total_excl_tax(self.basket, shipping_method)
        
        # Handle payment.  Any payment problems should be handled by the 
        # _handle_payment method raise an exception, which should be caught
        # within handle_POST and the appropriate forms redisplayed.
        pre_payment.send_robust(sender=self, view=self)
        self.handle_payment(order_number, total_incl_tax)
        post_payment.send_robust(sender=self, view=self)
        
        # Everything is ok, we place the order and save the payment details 
        order = self.place_order(self.basket, order_number, total_incl_tax, total_excl_tax)
        self.save_payment_details(order)
        self.reset_checkout()
        
        logger.info(_("Order #%s submitted successfully" % order_number))
        
        # Save order id in session so thank-you page can load it
        self.request.session['checkout_order_id'] = order.id
        return HttpResponseRedirect(reverse('oscar-checkout-thank-you'))
    
    def generate_order_number(self, basket):
        generator = OrderNumberGenerator()
        return generator.order_number(basket)

    def handle_payment(self, order_number, total):
        """
        Handle any payment processing.  
        
        This method is designed to be overridden within your project.  The
        default is to do nothing.
        """
        pass

    def save_payment_details(self, order):
        """
        Saves all payment-related details. This could include a billing 
        address, payment sources and any order payment events.
        """
        self.save_payment_events(order)
        self.save_payment_sources(order)

    def create_billing_address(self):
        """
        Saves any relevant billing data (eg a billing address).
        """
        return None
    
    def save_payment_events(self, order):
        """
        Saves any relevant payment events for this order
        """
        pass

    def save_payment_sources(self, order):
        u"""
        Saves any payment sources used in this order.
        
        When the payment sources are created, the order model does not exist and 
        so they need to have it set before saving.
        """
        for source in self.payment_sources:
            source.order = order
            source.save()
    
    def reset_checkout(self):
        u"""Reset any checkout session state"""
        self.co_data.flush()
        ProgressChecker().all_steps_complete(self.request)
    
    def place_order(self, basket, order_number, total_incl_tax, total_excl_tax):
        u"""Writes the order out to the DB"""
        shipping_address = self.create_shipping_address()
        shipping_method = self.get_shipping_method(basket)
        billing_address = self.create_billing_address()
        return OrderCreator().place_order(self.request.user, 
                                         basket, 
                                         shipping_address, 
                                         shipping_method, 
                                         billing_address,
                                         total_incl_tax,
                                         total_excl_tax,
                                         order_number)
    
    def get_shipping_method(self, basket):
        u"""Returns the shipping method object"""
        method = self.co_data.shipping_method()
        method.set_basket(basket)
        return method
    
    def get_shipping_address(self):
        addr_data = self.co_data.new_address_fields()
        addr_id = self.co_data.user_address_id()
        if addr_data:
            addr = ShippingAddress(**addr_data)
        elif addr_id:
            addr = UserAddress._default_manager.get(pk=addr_id)
        return addr
    
    def create_shipping_address(self):
        u"""Returns the shipping address"""
        addr_data = self.co_data.new_address_fields()
        addr_id = self.co_data.user_address_id()
        if addr_data:
            addr = self.create_shipping_address_from_form_fields(addr_data)
            self.create_user_address(addr_data)
        elif addr_id:
            addr = self.create_shipping_address_from_user_address(addr_id)
        else:
            raise AttributeError("No shipping address data found")
        return addr
    
    def create_shipping_address_from_form_fields(self, addr_data):
        u"""Creates a shipping address model from the saved form fields"""
        shipping_addr = ShippingAddress(**addr_data)
        shipping_addr.save() 
        return shipping_addr
    
    def create_user_address(self, addr_data):
        u"""
        For signed-in users, we create a user address model which will go 
        into their address book.
        """
        if self.request.user.is_authenticated():
            addr_data['user_id'] = self.request.user.id
            user_addr = UserAddress(**addr_data)
            # Check that this address isn't already in the db as we don't want
            # to fill up the customer address book with duplicate addresses
            try:
                UserAddress._default_manager.get(hash=user_addr.generate_hash())
            except ObjectDoesNotExist:
                user_addr.save()
    
    def create_shipping_address_from_user_address(self, addr_id):
        u"""Creates a shipping address from a user address"""
        address = UserAddress._default_manager.get(pk=addr_id)
        # Increment the number of orders to help determine popularity of orders 
        address.num_orders += 1
        address.save()
        
        shipping_addr = ShippingAddress()
        address.populate_alternative_model(shipping_addr)
        shipping_addr.save()
        return shipping_addr


class ThankYouView(object):
    """
    Displays the 'thank you' page which summarises the order just submitted.
    """
    
    def __call__(self, request):
        try:
            order = Order._default_manager.get(pk=request.session['checkout_order_id'])
            
            # Remove order number from session to ensure that the thank-you page is only 
            # viewable once.
            del request.session['checkout_order_id']
        except KeyError, ObjectDoesNotExist:
            return HttpResponseRedirect(reverse('oscar-checkout-index'))
        return TemplateResponse(request, 'oscar/checkout/thank_you.html', {'order': order})<|MERGE_RESOLUTION|>--- conflicted
+++ resolved
@@ -1,5 +1,7 @@
 from decimal import Decimal
 import logging
+
+from django.views.generic import TemplateView
 
 from django.conf import settings
 from django.http import HttpResponse, Http404, HttpResponseRedirect, HttpResponseBadRequest
@@ -13,15 +15,6 @@
 from django.utils.translation import ugettext as _
 from django.template.response import TemplateResponse
 
-<<<<<<< HEAD
-from django.contrib.auth.decorators import login_required
-from django.utils.decorators import method_decorator
-
-from django.views.generic import TemplateView
-
-from oscar.view.generic import ModelView
-=======
->>>>>>> b2b46fee
 from oscar.core.loading import import_module
 
 import_module('checkout.forms', ['ShippingAddressForm'], locals())
@@ -35,14 +28,15 @@
 import_module('shipping.repository', ['Repository'], locals())
 
 logger = logging.getLogger('oscar.checkout')
-    
+
+
 class IndexView(TemplateView):
     template_name = 'oscar/checkout/gateway.html'
     
     def get(self, request, *args, **kwargs):
         if request.user.is_authenticated():
             return HttpResponseRedirect(reverse('oscar-checkout-shipping-address'))
-        return super(IndexView, self).get(request, *args, **kwargs)
+        return super(IndexView, self).get(request, *args, **kwargs)  
 
 
 class ShippingAddressView(CheckoutView):
