--- conflicted
+++ resolved
@@ -38,13 +38,8 @@
         return render(request, self.template_file, locals())    
 
 
-<<<<<<< HEAD
-class ShippingAddressView(checkout_views.CheckoutView):
+class ShippingAddressView(CheckoutView):
     template_file = 'oscar/checkout/shipping_address.html'
-=======
-class ShippingAddressView(CheckoutView):
-    template_file = 'checkout/shipping_address.html'
->>>>>>> 599c9b4e
     
     def handle_POST(self):
         if self.request.user.is_authenticated and 'address_id' in self.request.POST:
@@ -307,11 +302,7 @@
             # Check that this address isn't already in the db as we don't want
             # to fill up the customer address book with duplicate addresses
             try:
-<<<<<<< HEAD
                 address_models.UserAddress._default_manager.get(hash=user_addr.generate_hash())
-=======
-                duplicate_addr = UserAddress._default_manager.get(hash=user_addr.generate_hash())
->>>>>>> 599c9b4e
             except ObjectDoesNotExist:
                 user_addr.save()
     
