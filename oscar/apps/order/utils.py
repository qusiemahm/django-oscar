from django.contrib.sites.models import Site
from django.conf import settings
from django.db.models import get_model
from django.utils.translation import ugettext_lazy as _

from oscar.apps.shipping.methods import Free
from oscar.core.loading import get_class
from . import exceptions

from decimal import Decimal as D

ShippingAddress = get_model('order', 'ShippingAddress')
Order = get_model('order', 'Order')
Line = get_model('order', 'Line')
LinePrice = get_model('order', 'LinePrice')
LineAttribute = get_model('order', 'LineAttribute')
OrderDiscount = get_model('order', 'OrderDiscount')
order_placed = get_class('order.signals', 'order_placed')


class OrderNumberGenerator(object):
    """
    Simple object for generating order numbers.

    We need this as the order number is often required for payment
    which takes place before the order model has been created.
    """

    def order_number(self, basket):
        """
        Return an order number for a given basket
        """
        return 100000 + basket.id


class OrderCreator(object):
    """
    Places the order by writing out the various models
    """

    def place_order(self, basket, total,  # noqa (too complex (12))
                    user=None, shipping_method=None, shipping_address=None,
                    billing_address=None, order_number=None, status=None,
                    **kwargs):
        """
        Placing an order involves creating all the relevant models based on the
        basket and session data.
        """
        if basket.is_empty:
            raise ValueError(_("Empty baskets cannot be submitted"))
        if not shipping_method:
            shipping_method = Free()
        if not order_number:
            generator = OrderNumberGenerator()
            order_number = generator.order_number(basket)
        if not status and hasattr(settings, 'OSCAR_INITIAL_ORDER_STATUS'):
            status = getattr(settings, 'OSCAR_INITIAL_ORDER_STATUS')
        try:
            Order._default_manager.get(number=order_number)
        except Order.DoesNotExist:
            pass
        else:
            raise ValueError(_("There is already an order with number %s")
                             % order_number)

        # Ok - everything seems to be in order, let's place the order
        order = self.create_order_model(
            user, basket, shipping_address, shipping_method, billing_address,
            total, order_number, status, **kwargs)
        for line in basket.all_lines():
            self.create_line_models(order, line)
            self.update_stock_records(line)

        for application in basket.offer_applications:
            # Trigger any deferred benefits from offers and capture the
            # resulting message
            application['message'] \
                = application['offer'].apply_deferred_benefit(basket)
            # Record offer application results
            if application['result'].affects_shipping:
                # Skip zero shipping discounts
                if shipping_method.discount <= D('0.00'):
                    continue
                # If a shipping offer, we need to grab the actual discount off
                # the shipping method instance, which should be wrapped in an
                # OfferDiscount instance.
                application['discount'] = shipping_method.discount
            self.create_discount_model(order, application)
            self.record_discount(application)

        for voucher in basket.vouchers.all():
            self.record_voucher_usage(order, voucher, user)

        # Send signal for analytics to pick up
        order_placed.send(sender=self, order=order, user=user)

        return order

    def create_order_model(self, user, basket, shipping_address,
                           shipping_method, billing_address, total,
                           order_number, status, **extra_order_fields):
        """
        Creates an order model.
        """
        order_data = {'basket_id': basket.id,
                      'number': order_number,
                      'site': Site._default_manager.get_current(),
                      'currency': total.currency,
                      'total_incl_tax': total.incl_tax,
                      'total_excl_tax': total.excl_tax,
                      'shipping_incl_tax': shipping_method.charge_incl_tax,
                      'shipping_excl_tax': shipping_method.charge_excl_tax,
                      'shipping_method': shipping_method.name,
                      'shipping_code': shipping_method.code}
        if shipping_address:
            order_data['shipping_address'] = shipping_address
        if billing_address:
            order_data['billing_address'] = billing_address
        if user and user.is_authenticated():
            order_data['user_id'] = user.id
        if status:
            order_data['status'] = status
        if extra_order_fields:
            order_data.update(extra_order_fields)
        order = Order(**order_data)
        order.save()
        return order

    def create_line_models(self, order, basket_line, extra_line_fields=None):
        """
        Create the batch line model.

        You can set extra fields by passing a dictionary as the
        extra_line_fields value
        """
        product = basket_line.product
        stockrecord = basket_line.stockrecord
        if not stockrecord:
            raise exceptions.UnableToPlaceOrder(
                "Baket line #%d has no stockrecord" % basket_line.id)
        partner = stockrecord.partner
        line_data = {
            'order': order,
            # Partner details
            'partner': partner,
            'partner_name': partner.name,
            'partner_sku': stockrecord.partner_sku,
            'stockrecord': stockrecord,
            # Product details
            'product': product,
            'title': product.get_title(),
            'upc': product.upc,
            'quantity': basket_line.quantity,
            # Price details
            'line_price_excl_tax':
            basket_line.line_price_excl_tax_incl_discounts,
            'line_price_incl_tax':
            basket_line.line_price_incl_tax_incl_discounts,
            'line_price_before_discounts_excl_tax':
            basket_line.line_price_excl_tax,
            'line_price_before_discounts_incl_tax':
            basket_line.line_price_incl_tax,
            # Reporting details
            'unit_cost_price': stockrecord.cost_price,
            'unit_price_incl_tax': basket_line.unit_price_incl_tax,
            'unit_price_excl_tax': basket_line.unit_price_excl_tax,
            'unit_retail_price': stockrecord.price_retail,
            # Shipping details
<<<<<<< HEAD
            'est_dispatch_date': basket_line.purchase_info.availability.dispatch_date
=======
            'est_dispatch_date':
            basket_line.stockinfo.availability.dispatch_date
>>>>>>> cca054de
        }
        extra_line_fields = extra_line_fields or {}
        if hasattr(settings, 'OSCAR_INITIAL_LINE_STATUS'):
            if not (extra_line_fields and 'status' in extra_line_fields):
                extra_line_fields['status'] = getattr(
                    settings, 'OSCAR_INITIAL_LINE_STATUS')
        if extra_line_fields:
            line_data.update(extra_line_fields)

        order_line = Line._default_manager.create(**line_data)
        self.create_line_price_models(order, order_line, basket_line)
        self.create_line_attributes(order, order_line, basket_line)
        self.create_additional_line_models(order, order_line, basket_line)

        return order_line

    def update_stock_records(self, line):
        """
        Update any relevant stock records for this order line
        """
        if line.product.get_product_class().track_stock:
            line.stockrecord.allocate(line.quantity)

    def create_additional_line_models(self, order, order_line, basket_line):
        """
        Empty method designed to be overridden.

        Some applications require additional information about lines, this
        method provides a clean place to create additional models that
        relate to a given line.
        """
        pass

    def create_line_price_models(self, order, order_line, basket_line):
        """
        Creates the batch line price models
        """
        breakdown = basket_line.get_price_breakdown()
        for price_incl_tax, price_excl_tax, quantity in breakdown:
            order_line.prices.create(
                order=order,
                quantity=quantity,
                price_incl_tax=price_incl_tax,
                price_excl_tax=price_excl_tax)

    def create_line_attributes(self, order, order_line, basket_line):
        """
        Creates the batch line attributes.
        """
        for attr in basket_line.attributes.all():
            order_line.attributes.create(
                option=attr.option,
                type=attr.option.code,
                value=attr.value)

    def create_discount_model(self, order, discount):

        """
        Create an order discount model for each offer application attached to
        the basket.
        """
        order_discount = OrderDiscount(
            order=order,
            message=discount['message'],
            offer_id=discount['offer'].id,
            frequency=discount['freq'],
            amount=discount['discount'])
        result = discount['result']
        if result.affects_shipping:
            order_discount.category = OrderDiscount.SHIPPING
        elif result.affects_post_order:
            order_discount.category = OrderDiscount.DEFERRED
        voucher = discount.get('voucher', None)
        if voucher:
            order_discount.voucher_id = voucher.id
            order_discount.voucher_code = voucher.code
        order_discount.save()

    def record_discount(self, discount):
        discount['offer'].record_usage(discount)
        if 'voucher' in discount and discount['voucher']:
            discount['voucher'].record_discount(discount)

    def record_voucher_usage(self, order, voucher, user):
        """
        Updates the models that care about this voucher.
        """
        voucher.record_usage(order, user)<|MERGE_RESOLUTION|>--- conflicted
+++ resolved
@@ -166,12 +166,8 @@
             'unit_price_excl_tax': basket_line.unit_price_excl_tax,
             'unit_retail_price': stockrecord.price_retail,
             # Shipping details
-<<<<<<< HEAD
-            'est_dispatch_date': basket_line.purchase_info.availability.dispatch_date
-=======
             'est_dispatch_date':
-            basket_line.stockinfo.availability.dispatch_date
->>>>>>> cca054de
+            basket_line.purchase_info.availability.dispatch_date
         }
         extra_line_fields = extra_line_fields or {}
         if hasattr(settings, 'OSCAR_INITIAL_LINE_STATUS'):
