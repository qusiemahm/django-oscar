--- conflicted
+++ resolved
@@ -4,17 +4,24 @@
 {% load history_tags %}
 {% load basket_tags %}
 
-<<<<<<< HEAD
-{% block container_nav %}
-    <ul class="breadcrumb">
-    	{% block breadcrumbs %}
-    	<li class="active"><a href=".">Home</a></li>
-    	{% endblock %}
-    </ul>
-=======
 {% block title %}
 {{ product.title }} | {{ block.super }}
->>>>>>> ac2dec7b
+{% endblock %}
+
+{% block breadcrumbs %}
+<ul class="breadcrumb">
+    <li>
+        <a href="{% url promotions:home %}">Home</a>
+        <span class="divider">/</span>
+    </li>
+    <li>
+        {% with category=product.categories.all.0 %}
+        <a href="{{ category.get_absolute_url }}">{{ category.name }}</a>
+        <span class="divider">/</span>
+        {% endwith %}
+    </li>
+    <li class="active"><a href=".">{{ product.get_title }}</a></li>
+</ul>
 {% endblock %}
 
 {% block sidebar %}
@@ -22,20 +29,6 @@
 
 {% block header %}
 {% endblock header %}
-
-{% block breadcrumbs %}
-<li>
-	<a href="{% url promotions:home %}">Home</a>
-	<span class="divider">/</span>
-</li>
-<li>
-	{% with category=product.categories.all.0 %}
-	<a href="{{ category.get_absolute_url }}">{{ category.name }}</a>
-	<span class="divider">/</span>
-	{% endwith %}
-</li>
-<li class="active"><a href=".">{{ product.get_title }}</a></li>
-{% endblock %}
 
 {% block content %}
 <article class="product_page"><!-- Start of product page -->
