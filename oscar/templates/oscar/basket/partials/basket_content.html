{% load url from future %}
{% load i18n %}
{% load thumbnail %}
{% load currency_filters %}
{% load stockrecord_tags %}

{% if basket_warnings %}
    <h5>{% trans "Important messages about items in your basket" %}</h5>
    {% for warning in basket_warnings %}
        <div class="alert">{{ warning }}</div>
    {% endfor %}
{% endif %}

{% if upsell_messages %}
    <div class="well">
<<<<<<< HEAD
        <h3>{% trans "You could be missing out on offers!" %}</h3>
=======
        <h2>{% trans "You could be missing out on offers!" %}</h2>
>>>>>>> 032e9302
        {% for upsell in upsell_messages %}
            {% blocktrans with message=upsell.message url=upsell.offer.get_absolute_url offer_name=upsell.offer.name %}
                <div class="warning">{{ message }} to qualify for the <a href="{{ url }}">{{ offer_name }}</a> special offer</div>
            {% endblocktrans %}
        {% endfor %}
    </div>
{% endif %}

{% if not basket.is_empty %}
    {% block basket_form_headers %}
        <div class="basket-title hidden-phone">
            <div class="row-fluid">
                <h4 class="span6">{% trans "Items to buy now" %}</h4>
                <h4 class="span4">{% trans "Quantity" %}</h4>
                <h4 class="span2 align-right">{% trans "Price" %}</h4>
            </div>
        </div>
    {% endblock %}

    {% block basket_form_main %}
        <form action="." method="post" class="basket_summary" id="basket_formset">
            {% csrf_token %}
            {{ formset.management_form }}

            {% for form in formset %}
<<<<<<< HEAD
                {% with line=form.instance product=form.instance.product %}
                    {% session_strategy request product as session %}
                    <div class="basket-items">
                        <div class="row-fluid">
                            <div class="span6">
                                {{ form.id }}
                                <div class="image_container">
                                    {% with image=product.primary_image %}
                                        {% thumbnail image.original "200x200" upscale=False as thumb %}
                                        <a href="{{ product.get_absolute_url }}"><img class="thumbnail" src="{{ thumb.url }}" alt="{{ product.get_title }}"/></a>
                                        {% endthumbnail %}
                                    {% endwith %}
                                </div>
                                <h4><a href="{{ product.get_absolute_url }}">{{ line.description }}</a></h4>
                                <p class="availability {{ session.availability.code }}">{{ session.availability.message }}</p>
                            </div>
                            <div class="span4">
                                <div class="checkout-quantity control-group {% if form.errors %}error{% endif %}">
                                    {{ form.quantity }}
                                    <button class="btn" type="submit">{% trans "Update" %}</button>
                                    <a href="#" data-id="{{ forloop.counter0 }}" data-behaviours="remove" class="inline">{% trans "Remove" %}</a>
                                    {% if request.user.is_authenticated %}
                                        | <a href="#" data-id="{{ forloop.counter0 }}" data-behaviours="save" class="inline">{% trans "Save for later" %}</a>
                                    {% endif %}
                                    <div style="display:none">
                                        {{ form.save_for_later }}
                                        {{ form.DELETE }}
                                    </div>
                                    {% for field_errors in form.errors.values %}
                                        {% for error in field_errors %}
                                            <span class="help-block"><i class="icon-exclamation-sign"></i> {{ error }}</span>
                                        {% endfor %}
                                    {% endfor %}
                                </div>
                            </div>
                            <div class="span2">
                                <p class="price_color align-right">
                                    {% if session.price.is_tax_known %}
                                        {{ session.price.incl_tax|currency }}
                                    {% else %}
                                        {{ session.price.excl_tax|currency }}
                                    {% endif %}
                                </p>
                            </div>
                        </div>
                    </div>
                {% endwith %}
=======
                <div class="basket-items">
                    <div class="row-fluid">
                        <div class="span6">
                            {{ form.id }}
                            <div class="image_container">
                                {% with image=form.instance.product.primary_image %}
                                    {% thumbnail image.original "200x200" upscale=False as thumb %}
                                    <a href="{{ form.instance.product.get_absolute_url }}"><img class="thumbnail" src="{{ thumb.url }}" alt="{{ form.instance.product.get_title }}" /></a>
                                    {% endthumbnail %}
                                {% endwith %}
                            </div>
                            <h4><a href="{{ form.instance.product.get_absolute_url }}">{{ form.instance.description }}</a></h4>
                            <p class="availability {{ form.instance.product.stockrecord.availability_code }}">{{ form.instance.product.stockrecord.availability }}</p>
                        </div>
                        <div class="span4">
                            <div class="checkout-quantity control-group {% if form.errors %}error{% endif %}">
                                {{ form.quantity }}
                                <button class="btn" type="submit">{% trans "Update" %}</button>
                                <a href="#" data-id="{{ forloop.counter0 }}" data-behaviours="remove" class="inline">{% trans "Remove" %}</a>
                                {% if request.user.is_authenticated %}
                                    | <a href="#" data-id="{{ forloop.counter0 }}" data-behaviours="save" class="inline">{% trans "Save for later" %}</a>
                                {% endif %}
                                <div style="display:none">
                                    {{ form.save_for_later }}
                                    {{ form.DELETE }}
                                </div>
                                {% for field_errors in form.errors.values %}
                                    {% for error in field_errors %}
                                        <span class="help-block"><i class="icon-exclamation-sign"></i> {{ error }}</span>
                                    {% endfor %}
                                {% endfor %}
                            </div>
                        </div>
                        <div class="span2">
                            <p class="price_color align-right">{{ form.instance.unit_price_incl_tax|currency }}</p>
                        </div>
                    </div>
                </div>
>>>>>>> 032e9302
            {% endfor %}
        </form>
    {% endblock %}

    <div class="row-fluid">
        {% block vouchers %}
            <div class="span6">
                <div class="sub-header">
                    <h2>{% trans "Voucher/promo code" %}</h2>
                </div>
                <p id="voucher_form_link"><a href="#voucher" class="btn btn-full">{% trans "I have a voucher code..." %}</a></p>

                <div id="voucher_form_container" style="display:none">
                    <h4>{% trans "Voucher code" %}</h4>
                    <form action="{% url 'basket:vouchers-add' %}" method="post" class="form-horizontal">
                        {% csrf_token %}
                        {% include "partials/form_fields.html" with form=voucher_form %}
                        <div class="form-actions">
                            <button type="submit" class="btn btn-info">{% trans "Add voucher" %}</button>
                            {% trans "or" %} <a href="#" id="voucher_form_cancel">{% trans "cancel" %}</a>
                        </div>
                    </form>
                </div>
            </div>
        {% endblock vouchers %}

        {% block baskettotals %}
            <div class="span6">
                <div class="sub-header">
                    <h2>{% trans "Totals" %}</h2>
                </div>
                {% include 'basket/partials/basket_totals.html' with editable=1 %}
            </div>
        {% endblock baskettotals %}
    </div>


    {% block formactions %}
        <div class="form-actions clearfix" >
            <a href="{% url 'checkout:index' %}" class="pull-right btn btn-large btn-primary btn-full">{% trans "Proceed to checkout" %}</a>
        </div>
    {% endblock formactions %}

{% else %}
    {% block emptybasket %}
        <p>{% trans "Your basket is empty." %}</p>
        <p><a href="/" class="btn btn-primary">{% trans "Continue shopping" %}</a></p>
    {% endblock %}
{% endif %}

<<<<<<< HEAD
{% if request.user.is_authenticated and saved_formset %}
    <div class="well">
        <div class="sub-header">
            <h3>{% trans "To buy later" %}</h3>
        </div>

        <div class="row-fluid basket-title hidden-phone">
            <h4 class="span8">{% trans "Items" %}</h4>
            <h4 class="span2 align-center">{% trans "Price" %}</h4>
            <div class="span2">&nbsp;</div>
        </div>
        <form action="{% url 'basket:saved' %}" method="post" class="form-stacked later_summary" id="saved_basket_formset">
            {% csrf_token %}
            {{ saved_formset.management_form }}
            {% for form in saved_formset %}
                {% session_strategy request form.instance.product as session %}
                <div class="row-fluid basket-items">
                    <div class="span8">
                        {{ form.id }}
                        <div class="image_container">
                            {% with image=form.instance.product.primary_image %}
                                {% thumbnail image.original "200x200" upscale=False as thumb %}
                                <a href="{{ form.instance.product.get_absolute_url }}"><img class="thumbnail" src="{{ thumb.url }}" alt="{{ form.instance.product.get_title }}"></a>
                                {% endthumbnail %}
                            {% endwith %}
                        </div>
                        <h4><a href="{{ form.instance.product.get_absolute_url }}">{{ form.instance.description }}</a></h4>
                        <p class="availability {{ session.availability.code }}">{{ session.availability.message }}</p>
                        <a href="#" data-id="{{ forloop.counter0 }}" data-behaviours="remove">{% trans "Remove" %}</a>
                        <div style="display:none">
                            {{ form.move_to_basket }}
                            {{ form.DELETE }}
                        </div>
                    </div>
                    <div class="span2 align-center"><p class="price_color">{{ form.instance.unit_price_incl_tax|currency }}</p></div>
                    <div class="span2"><a href="#" data-id="{{ forloop.counter0 }}" class="btn pull-right btn-full" data-behaviours="move">{% trans "Move to basket" %}</a></div>
                </div>
            {% endfor %}
        </form>
    </div>
{% endif %}
=======
{% block savedbasket %}
    {% if request.user.is_authenticated and saved_formset %}
        <div class="well">
            <div class="sub-header">
                <h3>{% trans "To buy later" %}</h3>
            </div>

            <div class="row-fluid basket-title hidden-phone">
                <h4 class="span8">{% trans "Items" %}</h4>
                <h4 class="span2 align-center">{% trans "Price" %}</h4>
                <div class="span2">&nbsp;</div>
            </div>
            <form action="{% url 'basket:saved' %}" method="post" class="form-stacked later_summary" id="saved_basket_formset">
                {% csrf_token %}
                {{ saved_formset.management_form }}
                {% for form in saved_formset %}
                    <div class="row-fluid basket-items">
                        <div class="span8">
                            {{ form.id }}
                            <div class="image_container">
                                {% with image=form.instance.product.primary_image %}
                                    {% thumbnail image.original "200x200" upscale=False as thumb %}
                                    <a href="{{ form.instance.product.get_absolute_url }}"><img class="thumbnail" src="{{ thumb.url }}" alt="{{ form.instance.product.get_title }}"></a>
                                    {% endthumbnail %}
                                {% endwith %}
                            </div>
                            <h4><a href="{{ form.instance.product.get_absolute_url }}">{{ form.instance.description }}</a></h4>
                            <p class="availability {{ form.instance.product.stockrecord.availability_code }}">{{ form.instance.product.stockrecord.availability }}</p>
                            <a href="#" data-id="{{ forloop.counter0 }}" data-behaviours="remove">{% trans "Remove" %}</a>
                            <div style="display:none">
                                {{ form.move_to_basket }}
                                {{ form.DELETE }}
                            </div>
                        </div>
                        <div class="span2 align-center"><p class="price_color">{{ form.instance.unit_price_incl_tax|currency }}</p></div>
                        <div class="span2"><a href="#" data-id="{{ forloop.counter0 }}" class="btn pull-right btn-full" data-behaviours="move">{% trans "Move to basket" %}</a></div>
                    </div>
                {% endfor %}
            </form>
        </div>
    {% endif %}
{% endblock %}
>>>>>>> 032e9302
<|MERGE_RESOLUTION|>--- conflicted
+++ resolved
@@ -13,11 +13,7 @@
 
 {% if upsell_messages %}
     <div class="well">
-<<<<<<< HEAD
         <h3>{% trans "You could be missing out on offers!" %}</h3>
-=======
-        <h2>{% trans "You could be missing out on offers!" %}</h2>
->>>>>>> 032e9302
         {% for upsell in upsell_messages %}
             {% blocktrans with message=upsell.message url=upsell.offer.get_absolute_url offer_name=upsell.offer.name %}
                 <div class="warning">{{ message }} to qualify for the <a href="{{ url }}">{{ offer_name }}</a> special offer</div>
@@ -43,7 +39,6 @@
             {{ formset.management_form }}
 
             {% for form in formset %}
-<<<<<<< HEAD
                 {% with line=form.instance product=form.instance.product %}
                     {% session_strategy request product as session %}
                     <div class="basket-items">
@@ -91,46 +86,6 @@
                         </div>
                     </div>
                 {% endwith %}
-=======
-                <div class="basket-items">
-                    <div class="row-fluid">
-                        <div class="span6">
-                            {{ form.id }}
-                            <div class="image_container">
-                                {% with image=form.instance.product.primary_image %}
-                                    {% thumbnail image.original "200x200" upscale=False as thumb %}
-                                    <a href="{{ form.instance.product.get_absolute_url }}"><img class="thumbnail" src="{{ thumb.url }}" alt="{{ form.instance.product.get_title }}" /></a>
-                                    {% endthumbnail %}
-                                {% endwith %}
-                            </div>
-                            <h4><a href="{{ form.instance.product.get_absolute_url }}">{{ form.instance.description }}</a></h4>
-                            <p class="availability {{ form.instance.product.stockrecord.availability_code }}">{{ form.instance.product.stockrecord.availability }}</p>
-                        </div>
-                        <div class="span4">
-                            <div class="checkout-quantity control-group {% if form.errors %}error{% endif %}">
-                                {{ form.quantity }}
-                                <button class="btn" type="submit">{% trans "Update" %}</button>
-                                <a href="#" data-id="{{ forloop.counter0 }}" data-behaviours="remove" class="inline">{% trans "Remove" %}</a>
-                                {% if request.user.is_authenticated %}
-                                    | <a href="#" data-id="{{ forloop.counter0 }}" data-behaviours="save" class="inline">{% trans "Save for later" %}</a>
-                                {% endif %}
-                                <div style="display:none">
-                                    {{ form.save_for_later }}
-                                    {{ form.DELETE }}
-                                </div>
-                                {% for field_errors in form.errors.values %}
-                                    {% for error in field_errors %}
-                                        <span class="help-block"><i class="icon-exclamation-sign"></i> {{ error }}</span>
-                                    {% endfor %}
-                                {% endfor %}
-                            </div>
-                        </div>
-                        <div class="span2">
-                            <p class="price_color align-right">{{ form.instance.unit_price_incl_tax|currency }}</p>
-                        </div>
-                    </div>
-                </div>
->>>>>>> 032e9302
             {% endfor %}
         </form>
     {% endblock %}
@@ -181,56 +136,12 @@
     {% endblock %}
 {% endif %}
 
-<<<<<<< HEAD
-{% if request.user.is_authenticated and saved_formset %}
-    <div class="well">
-        <div class="sub-header">
-            <h3>{% trans "To buy later" %}</h3>
-        </div>
-
-        <div class="row-fluid basket-title hidden-phone">
-            <h4 class="span8">{% trans "Items" %}</h4>
-            <h4 class="span2 align-center">{% trans "Price" %}</h4>
-            <div class="span2">&nbsp;</div>
-        </div>
-        <form action="{% url 'basket:saved' %}" method="post" class="form-stacked later_summary" id="saved_basket_formset">
-            {% csrf_token %}
-            {{ saved_formset.management_form }}
-            {% for form in saved_formset %}
-                {% session_strategy request form.instance.product as session %}
-                <div class="row-fluid basket-items">
-                    <div class="span8">
-                        {{ form.id }}
-                        <div class="image_container">
-                            {% with image=form.instance.product.primary_image %}
-                                {% thumbnail image.original "200x200" upscale=False as thumb %}
-                                <a href="{{ form.instance.product.get_absolute_url }}"><img class="thumbnail" src="{{ thumb.url }}" alt="{{ form.instance.product.get_title }}"></a>
-                                {% endthumbnail %}
-                            {% endwith %}
-                        </div>
-                        <h4><a href="{{ form.instance.product.get_absolute_url }}">{{ form.instance.description }}</a></h4>
-                        <p class="availability {{ session.availability.code }}">{{ session.availability.message }}</p>
-                        <a href="#" data-id="{{ forloop.counter0 }}" data-behaviours="remove">{% trans "Remove" %}</a>
-                        <div style="display:none">
-                            {{ form.move_to_basket }}
-                            {{ form.DELETE }}
-                        </div>
-                    </div>
-                    <div class="span2 align-center"><p class="price_color">{{ form.instance.unit_price_incl_tax|currency }}</p></div>
-                    <div class="span2"><a href="#" data-id="{{ forloop.counter0 }}" class="btn pull-right btn-full" data-behaviours="move">{% trans "Move to basket" %}</a></div>
-                </div>
-            {% endfor %}
-        </form>
-    </div>
-{% endif %}
-=======
 {% block savedbasket %}
     {% if request.user.is_authenticated and saved_formset %}
         <div class="well">
             <div class="sub-header">
                 <h3>{% trans "To buy later" %}</h3>
             </div>
-
             <div class="row-fluid basket-title hidden-phone">
                 <h4 class="span8">{% trans "Items" %}</h4>
                 <h4 class="span2 align-center">{% trans "Price" %}</h4>
@@ -240,6 +151,7 @@
                 {% csrf_token %}
                 {{ saved_formset.management_form }}
                 {% for form in saved_formset %}
+                    {% session_strategy request form.instance.product as session %}
                     <div class="row-fluid basket-items">
                         <div class="span8">
                             {{ form.id }}
@@ -251,7 +163,7 @@
                                 {% endwith %}
                             </div>
                             <h4><a href="{{ form.instance.product.get_absolute_url }}">{{ form.instance.description }}</a></h4>
-                            <p class="availability {{ form.instance.product.stockrecord.availability_code }}">{{ form.instance.product.stockrecord.availability }}</p>
+                            <p class="availability {{ session.availability.code }}">{{ session.availability.message }}</p>
                             <a href="#" data-id="{{ forloop.counter0 }}" data-behaviours="remove">{% trans "Remove" %}</a>
                             <div style="display:none">
                                 {{ form.move_to_basket }}
@@ -265,5 +177,4 @@
             </form>
         </div>
     {% endif %}
-{% endblock %}
->>>>>>> 032e9302
+{% endblock %}