{% extends "layout.html" %}

<<<<<<< HEAD
{% load currency_filters basket_tags %}

=======
{% load currency_filters %}
{% load thumbnail %}
>>>>>>> b2b46fee

{% block header %}
<h2>{{ summary }}</h2>
{% endblock header %}


{% block content %}

{% if products.count %}

<ol>
{% for product in products %}
<li>
    {% for image in product.images.all %}
        {% if forloop.first %}
            {% thumbnail image.original "100" crop="center" as im %}
                <a href="{{ product.get_absolute_url }}"><img src="{{ im.url }}" width="{{ im.width }}" height="{{ im.height }}"></a>
            {% endthumbnail %}
        {% endif %}
    {% endfor %}

    <a href="{{ product.get_absolute_url }}">{{ product.get_title }}</a><br/>
    {% if product.is_group %}
        From {{ product.min_variant_price_incl_tax|currency }}
    {% else %}
        {% if product.has_stockrecord %} 
            {{ product.stockrecord.price_incl_tax|currency }}<br/>
            {{ product.stockrecord.availability }}

			{% comment %}{% basket_form product as form %}
			
			<form action="{% url oscar-basket %}" method="post">
			    {% csrf_token %}
			    {{ form.as_p }}
			    <input type="submit" value="Add to basket" />
			</form>{% endcomment %}
			
        {% else %}
            Not available    
        {% endif %}
    {% endif %}    
</li>
{% endfor %}
</ol>

{% if page_obj %}
<div class="pagination">
    <span class="step-links">
    
        {% if page_obj.has_previous %}
            <a href="?page={{ page_obj.previous_page_number }}">previous</a>
        {% endif %}

        <span class="current">
            Page {{ page_obj.number }} of {{ paginator.num_pages }}.
        </span>

        {% if page_obj.has_next %}
            <a href="?page={{ page_obj.next_page_number }}">next</a>
        {% endif %}
    </span>
</div>
{% endif %}

{% else %}

<p>No products found.</p>

{% endif %}

{% endblock content %}
<|MERGE_RESOLUTION|>--- conflicted
+++ resolved
@@ -1,12 +1,6 @@
 {% extends "layout.html" %}
 
-<<<<<<< HEAD
-{% load currency_filters basket_tags %}
-
-=======
 {% load currency_filters %}
-{% load thumbnail %}
->>>>>>> b2b46fee
 
 {% block header %}
 <h2>{{ summary }}</h2>
@@ -20,13 +14,9 @@
 <ol>
 {% for product in products %}
 <li>
-    {% for image in product.images.all %}
-        {% if forloop.first %}
-            {% thumbnail image.original "100" crop="center" as im %}
-                <a href="{{ product.get_absolute_url }}"><img src="{{ im.url }}" width="{{ im.width }}" height="{{ im.height }}"></a>
-            {% endthumbnail %}
-        {% endif %}
-    {% endfor %}
+    {% with product.images.all as image %}
+         <a href="{{ product.get_absolute_url }}"><img src="{{ im.url }}" width="100" height="100"></a>
+    {% endwith %}
 
     <a href="{{ product.get_absolute_url }}">{{ product.get_title }}</a><br/>
     {% if product.is_group %}
@@ -35,15 +25,6 @@
         {% if product.has_stockrecord %} 
             {{ product.stockrecord.price_incl_tax|currency }}<br/>
             {{ product.stockrecord.availability }}
-
-			{% comment %}{% basket_form product as form %}
-			
-			<form action="{% url oscar-basket %}" method="post">
-			    {% csrf_token %}
-			    {{ form.as_p }}
-			    <input type="submit" value="Add to basket" />
-			</form>{% endcomment %}
-			
         {% else %}
             Not available    
         {% endif %}
