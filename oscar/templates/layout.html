{% extends "base.html" %}

{% load currency_filters %}
{% load promotion_tags %}
{% load category_tags %}

{% block extrahead %}
    {% if product %}
    <!-- Colorbox for image galleries -->
    <link rel="stylesheet" href="{{ STATIC_URL }}js/colorbox/colorbox.css" type="text/css" media="screen" charset="utf-8"/>
    {% endif %}
    <!-- Responsive - will need to be minified -->
    <link rel="stylesheet" href="{{ STATIC_URL }}css/responsive.css" />
{% endblock %}

{% block layout %}
<<<<<<< HEAD
{% for message in messages %}
<div class="alert fade in alert-{{ message.tags }}">
	<a class="close" data-dismiss="alert">x</a>
	{{ message }}
</div>
{% endfor %}
=======
    {% for message in messages %}
    <div class="alert fade in alert-{{ message.tags }}">
    	<a class="close" data-dismiss="alert">x</a>
    	{{ message }}
    </div>
    {% endfor %}
>>>>>>> 784498e8
    {% include "partials/nav_accounts.html" %}
    <header class="header container-fluid">
        <div class="row-fluid">
            {% include "partials/brand.html" %}
        </div><!-- /row-fluid -->
        
        <div class="navbar primary">
            <div class="navbar-inner">
                <div class="container" style="width: auto;">
                    <a class="btn btn-navbar" data-toggle="collapse" data-target=".nav-collapse">
                        <span class="icon-bar"></span>
                        <span class="icon-bar"></span>
                        <span class="icon-bar"></span>
                    </a>
                    <a class="brand hidden" href="#">Search</a>
                    <div class="nav-collapse">
                        <div id="browse" class="nav dropdown">
                            {% category_tree depth=2 as categories %}
                            {% if categories %}
                                <a href="#browse" class="dropdown-toggle" data-toggle="dropdown">Browse Store</a>   
                                <ul class="dropdown-menu nav-tabs nav-stacked">
                                    <li><a href="/products">All Products</a></li>
                                {% for category in categories %}
                                    <li><a href="{{ category.0.get_absolute_url }}">{{ category.0.name }} <span class="app-ico ico_fill_right"></span></a>
                                    {% if category.1 %}
                                        <ul class="sub-nav dropdown-menu nav nav-tabs nav-stacked span3">
                                        {% for subcategory in category.1 %}
                                            <li><a href="{{ subcategory.0.get_absolute_url }}" class="app-ico ico_outline_right"> {{ subcategory.0.name }}</a></li>
                                        {% endfor %}
                                        </ul>
                                    {% endif %}
                                    </li>
                                {% endfor %}
                                </ul>
                            {% else %}
                                <a href="#browse" class="dropdown-toggle" data-toggle="dropdown">Browse Store</a>   
                                <ul class="dropdown-menu nav-tabs nav-stacked">
                                    <li><a href="/products">All Products</a></li>
                                    <li>
                                        <a href="#" >Contains a Submenu  <span class="app-ico ico_fill_right"></span></a>
                                        <ul class="sub-nav dropdown-menu nav nav-tabs nav-stacked span3">
                                            <li><a href="#" class="app-ico ico_outline_right"> Submenu Link</a></li>
                                            <li><a href="#" class="app-ico ico_outline_right"> Submenu Link</a></li>
                                            <li><a href="#" class="app-ico ico_outline_right"> Submenu Link</a></li>
                                            <li><a href="#" class="app-ico ico_outline_right"> Submenu Link</a></li>
                                        </ul>
                                    </li>
                                    <li><a href="/">Go Home!</a></li>
                                </ul>
                            {% endif %}
                        </div>
                        {% include "partials/search.html" %}
                    </div><!-- /.nav-collapse -->
                </div>
            </div><!-- /navbar-inner -->
        </div><!-- /navbar -->
    </header><!-- /header -->

    <div class="container-fluid page">
        {% block header %}
        {% endblock %}
        <div class="page_inner">
        	{% block container_nav %}
        	{% endblock %}
        
            {% block sidebar %}
               {% endblock %}
        
            {% block flatpage %}
            {% endblock %}
           
        	<div id="promotions">
        		{% for promotion in promotions_page %}
        		{% render_promotion promotion %}
        		{% endfor %}
        	</div>

        	{% block content %}
        	{% endblock %}
    	</div><!-- /page_inner -->
    </div><!-- /container-fluid -->
    {% include "partials/footer.html" %}
{% endblock %}

{# Block for additional scripts #}
{% block extrascripts %}
    <script src="{{ STATIC_URL }}js/scrollto/jquery.scrollTo-min.js" type="text/javascript" charset="utf-8"></script>
    <!-- Elastislide carousel js -->
    <script src="{{ STATIC_URL }}js/elastislide/jquery.elastislide.js" type="text/javascript" charset="utf-8"></script>    
    <!-- Responsive gallery js -->
    {% if product %}
    <script src="{{ STATIC_URL }}js/colorbox/jquery.colorbox-min.js" type="text/javascript" charset="utf-8"></script> 
    <script src="{{ STATIC_URL }}js/responsivegallery/jquery.tmpl.min.js" type="text/javascript" charset="utf-8"></script>
    <script src="{{ STATIC_URL }}js/responsivegallery/gallery.js" type="text/javascript" charset="utf-8"></script>
    {% endif %}
    <!-- Front end js -->
    <script src="{{ STATIC_URL }}js/oscar/ui.js" type="text/javascript" charset="utf-8"></script>
{% endblock %}<|MERGE_RESOLUTION|>--- conflicted
+++ resolved
@@ -14,21 +14,12 @@
 {% endblock %}
 
 {% block layout %}
-<<<<<<< HEAD
-{% for message in messages %}
-<div class="alert fade in alert-{{ message.tags }}">
-	<a class="close" data-dismiss="alert">x</a>
-	{{ message }}
-</div>
-{% endfor %}
-=======
     {% for message in messages %}
     <div class="alert fade in alert-{{ message.tags }}">
     	<a class="close" data-dismiss="alert">x</a>
     	{{ message }}
     </div>
     {% endfor %}
->>>>>>> 784498e8
     {% include "partials/nav_accounts.html" %}
     <header class="header container-fluid">
         <div class="row-fluid">
