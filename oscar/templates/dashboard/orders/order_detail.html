{% extends 'layout_dashboard.html' %}
{% load currency_filters %}

{% block title %}
Order {{ order.number }}
{% endblock %}

{% block header %}
<div class="page-header">
    <h2>Order {{ order.number }}</h2>
</div>
{% endblock header %}

{% block dashboard_content %}

<div class="sub-header">
    <h2>Order information</h2>
</div>
<table class="table table-striped table-bordered">
    <tr>
        <th>Date of purchase</th>
        <th>Time of purchase</th>
        <th>Status</th>
    </tr>
    <tr>
        <td>{{ order.date_placed|date:"d/m/y" }}</td>
        <td>{{ order.date_placed|date:"H:s" }}</td>
        <td>{{ order.status|default:"N/A" }}</td>
    </tr>
</table>

<div class="sub-header">
    <h2>Customer</h2>
</div>
{% if order.user %}
<table class="table table-striped table-bordered">
    <tr>
        <th>Username</th>
        <td><a href="{% url dashboard:user-detail order.user.id %}">{{ order.user.username }}</a></td>
    </tr>
    <tr>
        <th>Name</th>
        <td>{{ order.user.get_full_name|default:"-" }}</td>
    </tr>
    <tr>
        <th>Email address</th>
        <td>{{ order.user.email|default:"-" }}</td>
    </tr>
</table>
{% else %}
<p>Customer checked out anonymously.</p>
{% endif %}

<div class="sub-header">
    <h2>Payment</h2>
</div>
{% with sources=order.sources.all %}
{% if sources %}
<table class="table table-striped table-bordered">    
    <thead>  
        <tr>
            <th>Source</th>
            <th>Allocation</th>
            <th>Amount debited</th>
            <th>Amount refunded</th>
        </tr>  
    </thead>	
    <tbody> 
        {% for source in sources %}
        <tr>
            <td>{{ source.source_type }}</td>
            <td>{{ source.amount_allocated|currency }}</td>
            <td>{{ source.amount_debited|currency }}</td>
            <td>{{ source.amount_refunded|currency }}</td>
        </tr>
        {% endfor %}
    </tbody>	
</table>
{% else %}
<p>No payment sources</p>
{% endif %}
{% endwith %}

{% if order.billing_address %}
<h3>Billing address</h3>
<p>
{% for field in order.billing_address.active_address_fields %}
{{ field }}<br/>
{% endfor %}
</p>
{% endif %}

{% if order.shipping_address %}
<div class="sub-header">
    <h2>Shipping</h2>
</div>
<div class="alert alert-info">
    <p>
    {% for field in order.shipping_address.active_address_fields %}
    {{ field }}<br/>
    {% endfor %}
    </p>
    <div class="alert-actions"><a href="{% url dashboard:order-shipping-address order.number %}" class="btn">Edit shipping address</a></div>
</div>
{% endif %}

<div class="sub-header">
    <h2>Discounts</h2>
</div>
{% with discounts=order.discounts.all %}
{% if discounts %}
<table class="table table-striped table-bordered">
    <tr>
        <th>Voucher code</th>
        <th>Offer name</th>
        <th>Amount</th>
    </tr>
    {% for discount in discounts %}
    <tr>
        <td>{{ discount.voucher_code }}</td>
        <td>{{ discount.offer.name }}</td>
        <td>{{ discount.amount|currency}}</td>
    </tr>
    {% endfor %}
{% else %}
<p>No discounts were applied in this order.</p>
{% endif %}
{% endwith %}

<div class="sub-header">
    <h2>Items ordered</h2>
</div>
<form action="." method="post" class="">
{% csrf_token %}
<table class="table table-striped table-bordered">
    <thead>
    <tr>
        <th>Select</th>
        <th>Quantity</th>
        <th>Product</th>
        <th>Status</th>
        <th>Supplier</th>
        <th>Supplier SKU</th>
        <th>Est. delivery date</th>
        <th>Price (after discounts)</th>
        <th>Price (before discounts)</th>
        <th>Actions</th>
    </tr>
    </thead>
    <tbody>
    {% for line in order.lines.all %}
    <tr>
		<td>
			<input type="checkbox" name="selected_line" value="{{ line.id }}" />
			<input type="text" name="selected_line_qty" value="{{ line.quantity }}" class="span9" size="2" />
		</td>
        <td>{{ line.quantity }}</td>
        <td>{{ line.title }}</td>
        <td>{{ line.status|default:"-" }}</td>
        <td>{{ line.partner_name }}</td>
        <td>{{ line.partner_sku }}</td>
        <td>{{ line.est_dispatch_date }}</td>
        <td>{{ line.line_price_before_discounts_incl_tax|currency }}</td>
        <td>{{ line.line_price_incl_tax|currency }}</td>
        <td>
			<a href="{% url dashboard:order-line-detail order.number line.id %}">Edit</a>
        </td>
    </tr>
    {% endfor %}
    <tr>
        <td colspan="7"></td>
        <td>Discount</td>
        <td>{{ order.total_discount_incl_tax|currency }}</td>
        <td></td>
    </tr>
    <tr>
        <td colspan="7"></td>
        <td>Shipping charge</td>
        <td>{{ order.shipping_incl_tax|currency }}</td>
        <td></td>
    </tr>
    <tr>
        <td colspan="7"></td>
        <td>Total</td>
        <td>{{ order.total_incl_tax|currency }}</td>
        <td></td>
    </tr>
    </tbody>
</table>

<p>With selected lines:</p>
<<<<<<< HEAD
=======
<ul>
    <li><label><input type="radio" name="line_action" value="change_line_statuses" /> Change status to</label>
	<select name="new_status">
		<option value=""> -- choose new status -- </option>
		{% for status in line_statuses %}
		<option>{{ status }}</option>
		{% endfor %}
	</select>
    </li>
	<li><label><input type="radio" name="line_action" value="create_shipping_event" /> Create shipping event</label>
	<select name="shipping_event_type">
		<option value=""> -- choose event type -- </option>
		{% for event_type in shipping_event_types %}
		<option value="{{ event_type.code }}">{{ event_type.name }}</option>
		{% endfor %}
	</select>
	with notes: 
	<textarea name="reference"></textarea>
	</li>
	<li><label><input type="radio" name="line_action" value="create_payment_event" /> Create payment event</label>
	<select name="payment_event_type">
		<option value=""> -- choose event type -- </option>
		{% for event_type in payment_event_types %}
		<option value="{{ event_type.code }}">{{ event_type.name }}</option>
		{% endfor %}
	</select>
	with amount: 
	<input type="text" name="amount" value="" />
	</li>
>>>>>>> 4493f039


<div class="control-group">
    <div class="controls">
        <label class="radio inline">
            <input type="radio" name="line_action" value="change_line_statuses" /> Change status to
        </label>
         <label class="radio inline">
            <select name="new_status">
            	<option value=""> -- choose new status -- </option>
            	{% for status in line_statuses %}
            	<option>{{ status }}</option>
            	{% endfor %}
            </select>
        </label>
    </div>
</div>
<div class="control-group">
    <div class="controls">
        <label class="radio inline">
            <input type="radio" name="line_action" value="create_shipping_event" /> Create shipping event
        </label>
         <label class="radio inline">
             <select name="shipping_event_type">
         		<option value=""> -- choose event type -- </option>
         		{% for event_type in shipping_event_types %}
         		<option value="{{ event_type.code }}">{{ event_type.name }}</option>
         		{% endfor %}
         	</select>
        </label>
    </div>
</div>
<div class="control-group">
    <div class="controls">
        <label class="radio inline">
            <input type="radio" name="line_action" value="create_payment_event" /> Create payment event
        </label>
         <label class="radio inline">
             <select name="payment_event_type">
         		<option value=""> -- choose event type -- </option>
         		{% for event_type in payment_event_types %}
         		<option value="{{ event_type.code }}">{{ event_type.name }}</option>
         		{% endfor %}
         	</select>
        </label>
        <label class="radio inline">
             <input type="text" name="amount" value="" /> with amount
        </label>
    </div>
</div>

<div class="form-actions">
    <input type="submit" value="Go!" class="btn" />
</div>
</form>

<div class="sub-header">
    <h2>Actions</h2>
</div>
{% with statuses=order.available_statuses %}
{% if statuses %}
<form action="." method="post">
    {% csrf_token %}
    <input type="hidden" name="order_action" value="change_order_status" />
	Change order status to:
	<select name="new_status">
		{% for status in statuses %}
		<option>{{ status }}</option>
		{% endfor %}
	</select>
    <input type="submit" value="Go!" class="btn" />
</form>
{% else %}
<p>No further status changes are permitted.</p>
{% endif %}
{% endwith%}

<div class="sub-header">
    <h2>Shipping Events</h2>
</div>
{% with events=order.shipping_events.all %}
{% if events %}
<table class="table table-striped table-bordered">
    <thead>
	<tr>
		<th>Date</th>
		<th>Event</th>
		<th>Lines</th>
		<th>Notes</th>
	</tr>
    </thead>
    <tbody>
	{% for event in events %}
	{% with line_qtys=event.line_quantities.all %}
	<tr>
		<td rowspan="{{ line_qtys|length }}">{{ event.date }}</td>
		<td rowspan="{{ line_qtys|length }}">{{ event.event_type.name }}</td>
		<td>
			<table>
				{% for line_qty in event.line_quantities.all %}
				<tr>
					<td>Product: {{ line_qty.line.title }}</td>
					<td>Quantity: {{ line_qty.quantity }}</td>
				</tr>
				{% endfor %}
			</table>
		</td>
		<td>{{ event.notes }}</td>
	</tr>
	{% endwith %}
	{% endfor %}
</tbody>
</table>
{% else %}
<p>No shipping events.</p>
{% endif %}
{% endwith %}

<div class="sub-header">
    <h2>Payment Events</h2>
</div>
{% with events=order.payment_events.all %}
{% if events %}
<table class="table table-striped table-bordered">
    <thead>
        <tr>
            <th>Date</th>
            <th>Event</th>
            <th>Amount</th>
            <th>Lines</th>
        </tr>
    </thead>
    <tbody>
        {% for event in events %}
        {% with line_qtys=event.line_quantities.all %}
        <tr>
            <td rowspan="{{ line_qtys|length }}">{{ event.date }}</td>
            <td rowspan="{{ line_qtys|length }}">{{ event.event_type.name }}</td>
            <td rowspan="{{ line_qtys|length }}">{{ event.amount|currency }}</td>
            <td>
                <table>
                    {% for line_qty in event.line_quantities.all %}
                    <tr>
                        <td>Product: {{ line_qty.line.title }}</td>
                        <td>Quantity: {{ line_qty.quantity }}</td>
                    </tr>
                    {% endfor %}
                </table>
                <td>
                </tr>
                {% endwith %}
                {% endfor %}
            </tbody>
        </table>
{% else %}
<p>No payment events.</p>
{% endif %}
{% endwith %}

<div class="sub-header">
    <h2>Notes</h2>
</div>
{% with notes=order.notes.all %}
{% if notes %}
<table class="table table-striped table-bordered">
	<tr>
		<th>Date</th>
		<th>User</th>
		<th>Type</th>
		<th>Message</th>
		<th></th>
	</tr>
	{% for note in notes %}
	<tr>
		<td>{{ note.date }}</td>
		<td>{{ note.user }}</td>
		<td>{{ note.note_type }}</td>
		<td>{{ note.message|linebreaks }}</td>
		<td>
			{% if note.is_editable %}
			<a href="{% url dashboard:order-detail-note order.number note.id %}" class="btn">Edit</a>
			<form action="." method="post">
				{% csrf_token %}
				<input type="hidden" name="order_action" value="delete_note" />
				<input type="hidden" name="note_id" value="{{ note.id }}" />
				<input type="submit" value="Delete" class="btn btn-danger" />
			</form>
			{% endif %}
		</td>
	</tr>
	{% endfor %}
</table>
{% endif %}
{% endwith %}

<form action=".?note={{ note_id }}" method="post">
	{% csrf_token %}
	<input type="hidden" value="save_note" name="order_action" />
	{{ note_form.as_p }}
	<div class="form-actions">
	    <input type="submit" value="Save note" class="btn" />
	</div>
</form>

{% endblock dashboard_content %}
<|MERGE_RESOLUTION|>--- conflicted
+++ resolved
@@ -189,39 +189,6 @@
 </table>
 
 <p>With selected lines:</p>
-<<<<<<< HEAD
-=======
-<ul>
-    <li><label><input type="radio" name="line_action" value="change_line_statuses" /> Change status to</label>
-	<select name="new_status">
-		<option value=""> -- choose new status -- </option>
-		{% for status in line_statuses %}
-		<option>{{ status }}</option>
-		{% endfor %}
-	</select>
-    </li>
-	<li><label><input type="radio" name="line_action" value="create_shipping_event" /> Create shipping event</label>
-	<select name="shipping_event_type">
-		<option value=""> -- choose event type -- </option>
-		{% for event_type in shipping_event_types %}
-		<option value="{{ event_type.code }}">{{ event_type.name }}</option>
-		{% endfor %}
-	</select>
-	with notes: 
-	<textarea name="reference"></textarea>
-	</li>
-	<li><label><input type="radio" name="line_action" value="create_payment_event" /> Create payment event</label>
-	<select name="payment_event_type">
-		<option value=""> -- choose event type -- </option>
-		{% for event_type in payment_event_types %}
-		<option value="{{ event_type.code }}">{{ event_type.name }}</option>
-		{% endfor %}
-	</select>
-	with amount: 
-	<input type="text" name="amount" value="" />
-	</li>
->>>>>>> 4493f039
-
 
 <div class="control-group">
     <div class="controls">
