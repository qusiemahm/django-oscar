{% extends 'dashboard/layout.html' %}
{% block body_class %}promotions{% endblock %}
{% block breadcrumbs %}
<ul class="breadcrumb">
    <li>
        <a href="{% url promotions:home %}">Dashboard</a>
        <span class="divider">/</span>
    </li>
    <li class="active"><a href=".">Catalogue</a></li>
</ul>
{% endblock %}
<!-- <h2>{{ heading }}</h2> -->
{% block header %}
<div class="page-header">
    <h1>{{ heading }}</h1>
</div>
{% endblock header %}
{% block dashboard_content %}


{% block promotion_form %}
<<<<<<< HEAD
<div class="well well-info">
    <form action="." method="post" enctype="multipart/form-data" class="new-product">
    	{% csrf_token %}
    	{% include "partials/form_fields.html" with form=form %}
=======
<form action="." method="post" enctype="multipart/form-data" class="form-horizontal">
	{% csrf_token %}
	{% include "partials/form_fields.html" with form=form %}

	{% block inlines %} {% endblock %}

	<div class="form-actions">
>>>>>>> 7caac885
        <button type="submit" class="btn btn-primary">Save</button>
		or <a href="{% url dashboard:promotion-list %}">Cancel</a>
    </form>
</div>
{% endblock %}

{% if promotion %}
<div class="well">
    <h3 class="app-ico ico_favourite icon">Pages displaying this content block</h3>
    {% if links %}
    <table class="table table-bordered">
    	<thead>
    		<tr>
    			<th>Page URL</th>
    			<th>Position on page</th>
    			<th>Actions</th>
    		</tr>
    	</thead>
    	<tbody>
    		{% for link in links %}
    		<tr>
    			<td>{{ link.page_url }}</td>
    			<td>{{ link.position }}</td>
    			<td>
                    <form action="." method="post" >
    					{% csrf_token %}
    					<input type="hidden" name="action" value="remove_from_page" />
    					<input type="hidden" name="pagepromotion_id" value="{{ link.id }}" />
    					<button class="btn btn-danger btn-small" type="submit">Remove from page</button>
    				</form>
    			</td>
    		</tr>
    		{% endfor %}
    	</tbody>
    </table>

    {% else %}
    <p>This promotion is not displayed anywhere at the moment.</p>
    {% endif %}
</div>

<div class="well">
    <h3 class="app-ico ico_favourite icon">Add to a page</h3>
    <form action="." method="post" class="form-inline">
    	{% csrf_token %}
    	<input type="hidden" name="action" value="add_to_page" />
    	{% include "partials/form_fields_inline.html" with form=link_form %}
        <!-- {{ link_form.as_table }} -->
    	<button type="submit" class="btn btn-success">Add to page</button>
    </form>
</div>
{% endif %}

{% endblock %}<|MERGE_RESOLUTION|>--- conflicted
+++ resolved
@@ -19,20 +19,13 @@
 
 
 {% block promotion_form %}
-<<<<<<< HEAD
 <div class="well well-info">
     <form action="." method="post" enctype="multipart/form-data" class="new-product">
     	{% csrf_token %}
     	{% include "partials/form_fields.html" with form=form %}
-=======
-<form action="." method="post" enctype="multipart/form-data" class="form-horizontal">
-	{% csrf_token %}
-	{% include "partials/form_fields.html" with form=form %}
 
-	{% block inlines %} {% endblock %}
+	    {% block inlines %} {% endblock %}
 
-	<div class="form-actions">
->>>>>>> 7caac885
         <button type="submit" class="btn btn-primary">Save</button>
 		or <a href="{% url dashboard:promotion-list %}">Cancel</a>
     </form>
