--- conflicted
+++ resolved
@@ -1,21 +1,13 @@
 from oscar.apps.product.models import ItemClass, Item
 from oscar.apps.stock.models import Partner, StockRecord
 
-<<<<<<< HEAD
-def create_product(price=None, upc="dummy_upc"):
-=======
-def create_product(price=None, title="Dummy title", item_class="Dummy item class", partner="Dummy partner"):
->>>>>>> 74433959
+def create_product(price=None, title="Dummy title", item_class="Dummy item class", 
+                     partner="Dummy partner", upc="dummy_101"):
     u"""
     Helper method for creating products that are used in tests.
     """
-<<<<<<< HEAD
-    ic,_ = ItemClass._default_manager.get_or_create(name="Dummy item class")
-    item = Item._default_manager.create(title="Dummy product", item_class=ic, upc=upc)
-=======
     ic,_ = ItemClass._default_manager.get_or_create(name=item_class)
-    item = Item._default_manager.create(title=title, item_class=ic)
->>>>>>> 74433959
+    item = Item._default_manager.create(title=title, item_class=ic, upc=upc)
     if price:
         partner,_ = Partner._default_manager.get_or_create(name=partner)
         sr = StockRecord._default_manager.create(product=item, partner=partner, price_excl_tax=price)
